/**
 * Service to interact with GitLab API
 */

class GitLabApiService {
  constructor(baseUrl = "https://gitlab.com/api/v4", privateToken = "") {
    this.baseUrl = baseUrl;
    this.privateToken = privateToken;
    this.defaultBranch = 'main'; // Default branch name to use if not specified
    this.useProxy = this.shouldUseProxy();
    this.proxyUrl = 'http://localhost:3000/proxy'; // Default, may be overridden by start.js
  }
  
  /**
   * Determine if we should use the proxy based on the current environment
   * @returns {boolean} - Whether to use the proxy
   */
  shouldUseProxy() {
    // Check if we're running on localhost (with any port)
    // Our start.js script uses port 5050 for the HTTP server
    return window.location.hostname === 'localhost';
  }

  /**
   * Set GitLab private token for authentication
   * @param {string} token - The private token
   */
  setPrivateToken(token) {
    this.privateToken = token;
  }
  
  /**
   * Get the URL for an API request, using the proxy if needed
   * @param {string} path - The API path (without the baseUrl)
   * @param {string} queryParams - The query parameters to append
   * @returns {string} - The full URL to use for the request
   */
  getApiUrl(path, queryParams = '') {
    if (this.useProxy) {
      // When using the proxy, we send the full path as a query parameter
      // The proxy will extract the path and make the request to GitLab
      return `${this.proxyUrl}?path=${encodeURIComponent(path + queryParams)}`;
    } else {
      // Direct API call when not using the proxy
      return `${this.baseUrl}${path}${queryParams}`;
    }
  }

  /**
   * Fetch all projects under a specific group
   * @param {string|number} groupId - The GitLab group ID
   * @returns {Promise<Array>} - List of projects
   */
  async getGroupProjects(groupId) {
    try {
      const path = `/groups/${groupId}/projects`;
      const queryParams = '?include_subgroups=true&per_page=100';
      const url = this.getApiUrl(path, queryParams);
      
      console.log(`Fetching group projects from: ${url}`);
      
      const response = await fetch(url, {
        headers: {
          "PRIVATE-TOKEN": this.privateToken,
        },
      });

      if (!response.ok) {
        throw new Error(`Error fetching projects: ${response.statusText}`);
      }

      return await response.json();
    } catch (error) {
      console.error("Failed to fetch group projects:", error);
      throw error;
    }
  }

  /**
   * Fetch pipelines for a specific project
   * @param {string|number} projectId - The GitLab project ID
   * @param {Object} params - Additional parameters like date range
   * @returns {Promise<Array>} - List of pipelines
   */
  async getProjectPipelines(projectId, params = {}) {
    const { startDate, endDate, status, ref, per_page } = params;

    let queryParams = '?per_page=' + (per_page || 100);
    if (startDate) queryParams += `&updated_after=${startDate}`;
    if (endDate) queryParams += `&updated_before=${endDate}`;
    if (status) queryParams += `&status=${status}`;
    if (ref) queryParams += `&ref=${ref}`;

    const path = `/projects/${projectId}/pipelines`;
    const url = this.getApiUrl(path, queryParams);

    try {
      const response = await fetch(url, {
        headers: {
          "PRIVATE-TOKEN": this.privateToken,
        },
      });

      if (!response.ok) {
        throw new Error(`Error fetching pipelines: ${response.statusText}`);
      }

      const pipelines = await response.json();
      console.log(`Pipeline data for project ${projectId} (sample):`, 
        pipelines.slice(0, 3).map(p => ({
          id: p.id,
          status: p.status,
          duration: p.duration,
          created_at: p.created_at,
          updated_at: p.updated_at
        }))
      );
      return pipelines;
    } catch (error) {
      console.error(
        `Failed to fetch pipelines for project ${projectId}:`,
        error
      );
      throw error;
    }
  }

  /**
   * Fetch jobs for a specific pipeline
   * @param {string|number} projectId - The GitLab project ID
   * @param {string|number} pipelineId - The pipeline ID
   * @returns {Promise<Array>} - List of jobs
   */
  async getPipelineJobs(projectId, pipelineId) {
    try {
      const path = `/projects/${projectId}/pipelines/${pipelineId}/jobs`;
      const url = this.getApiUrl(path, '');
      
      const response = await fetch(url, {
        headers: {
          'PRIVATE-TOKEN': this.privateToken
        }
      });

      if (!response.ok) {
        throw new Error(`Error fetching jobs: ${response.statusText}`);
      }

      return await response.json();
    } catch (error) {
      console.error(`Failed to fetch jobs for pipeline ${pipelineId}:`, error);
      throw error;
    }
  }

  /**
   * Get detailed pipeline information
   * @param {string|number} projectId - The GitLab project ID
   * @param {string|number} pipelineId - The pipeline ID
   * @returns {Promise<Object>} - Pipeline details
   */
  async getPipelineDetails(projectId, pipelineId) {
    try {
      const path = `/projects/${projectId}/pipelines/${pipelineId}`;
      const url = this.getApiUrl(path, '');
      
      const response = await fetch(url, {
        headers: {
          'PRIVATE-TOKEN': this.privateToken
        }
      });

      if (!response.ok) {
        throw new Error(`Error fetching pipeline details: ${response.statusText}`);
      }

      return await response.json();
    } catch (error) {
      console.error(`Failed to fetch details for pipeline ${pipelineId}:`, error);
      throw error;
    }
  }

  /**
   * Get test reports for a specific project
   * @param {string|number} projectId - The GitLab project ID
   * @returns {Promise<Object>} - Test metrics
   */
  async getTestReports(projectId) {
    try {
      // First check if project has any pipelines
      const pipelines = await this.getProjectPipelines(projectId, { per_page: 1 });
      if (!pipelines || pipelines.length === 0) {
        console.log(`No pipelines found for project ${projectId}, cannot fetch test reports`);
        return { total: 0, success: 0, failed: 0, skipped: 0, available: false };
      }

      const path = `/projects/${projectId}/pipelines/latest/test_report`;
      const url = this.getApiUrl(path, '');
      
      const response = await fetch(url, {
        headers: {
          "PRIVATE-TOKEN": this.privateToken,
        },
      });

      if (!response.ok) {
        // Test reports might not be enabled for all projects
        if (response.status === 404 || response.status === 400) {
          console.log(`Test reports not available for project ${projectId} (status ${response.status})`);
          return { total: 0, success: 0, failed: 0, skipped: 0, available: false };
        }
        throw new Error(`Error fetching test reports: ${response.statusText}`);
      }

      const data = await response.json();
      return { ...data, available: true };
    } catch (error) {
      console.error(
        `Failed to fetch test reports for project ${projectId}:`,
        error
      );
      // Return empty metrics in case of error
      return { total: 0, success: 0, failed: 0, skipped: 0, available: false };
    }
  }
  
  /**
   * Get main branch pipeline status
   * @param {string|number} projectId - The GitLab project ID
   * @returns {Promise<Object>} - Pipeline status
   */
  async getMainBranchPipeline(projectId) {
    try {
      // First get the default branch for the project
      const projectDetails = await this.getProjectDetails(projectId);
      const defaultBranch = projectDetails.default_branch || this.defaultBranch;
      
      // Get the latest pipeline for the default branch
      const path = `/projects/${projectId}/pipelines`;
      const queryParams = `?ref=${defaultBranch}&per_page=1`;
      const url = this.getApiUrl(path, queryParams);
      
      const response = await fetch(url, {
        headers: {
          "PRIVATE-TOKEN": this.privateToken,
        },
      });

      if (!response.ok) {
        console.log(`Error fetching main branch pipeline for project ${projectId}: ${response.statusText}`);
        return {
          status: 'unknown',
          id: null,
          web_url: null,
          created_at: null,
          updated_at: null,
          available: false,
          failedJobs: []
        };
      }

      const pipelines = await response.json();
      
      if (!pipelines || pipelines.length === 0) {
        console.log(`No pipelines found for the main branch of project ${projectId}`);
        return {
          status: 'unknown',
          id: null,
          web_url: null,
          created_at: null,
          updated_at: null,
          available: false,
          failedJobs: []
        };
      }
      
      const pipeline = pipelines[0];
      const pipelineWithData = {...pipeline, available: true, failedJobs: []};
      
      // If the pipeline failed, get the failed jobs
      if (pipeline.status === 'failed' || pipeline.status === 'canceled') {
        try {
          const jobs = await this.getPipelineJobs(projectId, pipeline.id);
          
          // Filter out failed jobs
          const failedJobs = jobs.filter(job => job.status === 'failed').map(job => ({
            id: job.id,
            name: job.name,
            stage: job.stage,
            web_url: job.web_url,
            created_at: job.created_at,
            started_at: job.started_at,
            finished_at: job.finished_at,
            failure_reason: job.failure_reason || 'Unknown'
          }));
          
          pipelineWithData.failedJobs = failedJobs;
        } catch (jobError) {
          console.error(`Failed to fetch jobs for pipeline ${pipeline.id}:`, jobError);
          // Don't fail if we can't get jobs, just continue with what we have
        }
      }
      
      return pipelineWithData;
    } catch (error) {
      console.error(
        `Failed to fetch main branch pipeline for project ${projectId}:`,
        error
      );
      return {
        status: 'unknown',
        id: null,
        web_url: null,
        created_at: null,
        updated_at: null,
        available: false,
        failedJobs: []
      };
    }
  }
  
  /**
   * Get merge request counts for a project
   * @param {string|number} projectId - The GitLab project ID
   * @returns {Promise<Object>} - The MR count data
   */
  async getMergeRequestCounts(projectId) {
    try {
      // Get all open MRs
      const path = `/projects/${projectId}/merge_requests`;
      const queryParams = `?state=opened&per_page=100`;
      const url = this.getApiUrl(path, queryParams);
      
      const response = await fetch(url, {
        headers: {
          "PRIVATE-TOKEN": this.privateToken,
        },
      });

      if (!response.ok) {
        throw new Error(`Error fetching merge requests: ${response.statusText}`);
      }

      const mergeRequests = await response.json();
      
      // Count draft MRs
      const draftMRs = mergeRequests.filter(mr => mr.draft || (mr.title && mr.title.toLowerCase().startsWith('draft:')));
      
      return {
        totalOpen: mergeRequests.length,
        drafts: draftMRs.length
      };
    } catch (error) {
      console.error(`Failed to fetch merge request counts for project ${projectId}:`, error);
      return {
        totalOpen: 0,
        drafts: 0
      };
    }
  }
  
  /**
   * Get commits for a specific merge request
   * @param {string|number} projectId - The GitLab project ID
   * @param {string|number} mrIid - The merge request IID
   * @returns {Promise<Array>} - List of commits
   */
  async getMergeRequestCommits(projectId, mrIid) {
    try {
      const path = `/projects/${projectId}/merge_requests/${mrIid}/commits`;
      const url = this.getApiUrl(path, '');
      
      const response = await fetch(url, {
        headers: {
          "PRIVATE-TOKEN": this.privateToken,
        },
      });

      if (!response.ok) {
        throw new Error(`Error fetching merge request commits: ${response.statusText}`);
      }

      return await response.json();
    } catch (error) {
      console.error(
        `Failed to fetch commits for MR ${mrIid}:`,
        error
      );
      return [];
    }
  }
  
  /**
   * Get project details including default branch
   * @param {string|number} projectId - The GitLab project ID
   * @returns {Promise<Object>} - Project details
   */
  async getProjectDetails(projectId) {
    try {
      const path = `/projects/${projectId}`;
      const url = this.getApiUrl(path, '');
      
      const response = await fetch(url, {
        headers: {
          "PRIVATE-TOKEN": this.privateToken,
        },
      });

      if (!response.ok) {
        throw new Error(`Error fetching project details: ${response.statusText}`);
      }

      return await response.json();
    } catch (error) {
      console.error(
        `Failed to fetch project details for project ${projectId}:`,
        error
      );
      return { default_branch: this.defaultBranch };
    }
  }
  
  /**
   * Get code coverage data for a project
   * @param {string|number} projectId - The GitLab project ID
   * @returns {Promise<Object>} - Coverage data
   */
  async getCodeCoverage(projectId) {
    try {
      // First get the default branch for the project
      const projectDetails = await this.getProjectDetails(projectId);
      const defaultBranch = projectDetails.default_branch || this.defaultBranch;
      
      // Get the latest pipeline for the default branch
      const pipelines = await this.getProjectPipelines(projectId, { ref: defaultBranch, per_page: 1 });
      
      if (!pipelines || pipelines.length === 0) {
        console.log(`No pipelines found for project ${projectId}, cannot fetch code coverage`);
        return { coverage: null, available: false };
      }
      
      const pipelineId = pipelines[0].id;
      
      // Get pipeline details including coverage
      const pipelineDetails = await this.getPipelineDetails(projectId, pipelineId);
      
      if (pipelineDetails && pipelineDetails.coverage !== undefined) {
        // Normalize coverage to be a number
        let coverageValue;
        try {
          // Coverage might be a string like "75.5%" or a number like 75.5
          coverageValue = parseFloat(pipelineDetails.coverage);
          if (isNaN(coverageValue)) {
            console.log(`Invalid coverage format for project ${projectId}: ${pipelineDetails.coverage}`);
            coverageValue = null;
          }
        } catch (e) {
          console.log(`Error parsing coverage for project ${projectId}: ${e.message}`);
          coverageValue = null;
        }
        
        return { 
          coverage: coverageValue,
          pipelineId: pipelineId,
          pipelineUrl: pipelines[0].web_url,
          available: coverageValue !== null
        };
      } else {
        console.log(`Code coverage not available for project ${projectId}`);
        return { 
          coverage: null, 
          pipelineId: pipelineId,
          pipelineUrl: pipelines[0].web_url,
          available: false 
        };
      }
    } catch (error) {
      console.error(
        `Failed to fetch code coverage for project ${projectId}:`,
        error
      );
      return { coverage: null, available: false };
    }
  }
  
  /**
   * Get the last N commits for a project
   * @param {string|number} projectId - The GitLab project ID
   * @param {number} limit - Number of commits to fetch
   * @returns {Promise<Array>} - List of commits
   */
  async getRecentCommits(projectId, limit = 3) {
    try {
      const path = `/projects/${projectId}/repository/commits`;
      const queryParams = `?per_page=${limit}`;
      const url = this.getApiUrl(path, queryParams);
      
      const response = await fetch(url, {
        headers: {
          "PRIVATE-TOKEN": this.privateToken,
        },
      });

      if (!response.ok) {
        throw new Error(`Error fetching commits: ${response.statusText}`);
      }

      return await response.json();
    } catch (error) {
      console.error(
        `Failed to fetch commits for project ${projectId}:`,
        error
      );
      return [];
    }
  }
  
  /**
   * Get merge requests for a project
   * @param {string|number} projectId - The GitLab project ID
   * @param {Object} params - Additional parameters
   * @returns {Promise<Array>} - List of merge requests
   */
  async getProjectMergeRequests(projectId, params = {}) {
    try {
      const { state = 'opened', scope = 'all', per_page = 10 } = params;
      
      // Build query parameters
      let queryParams = `?state=${state}&scope=${scope}&per_page=${per_page}`;
      
      // Add with_merge_status_recheck=true to get the latest pipeline status
      queryParams += '&with_merge_status_recheck=true';
      
      // Add with_labels_details=true to get label details
      queryParams += '&with_labels_details=true';
      
      // Add parameters to include pipeline info (trying both documented parameters)
      queryParams += '&include_pipeline=true';
      queryParams += '&with_pipeline_status=true';
      
      console.log(`Requesting MRs for project ${projectId} with query params: ${queryParams}`);
      
      const path = `/projects/${projectId}/merge_requests`;
      const url = this.getApiUrl(path, queryParams);
      
      const response = await fetch(url, {
        headers: {
          "PRIVATE-TOKEN": this.privateToken,
        },
      });

      if (!response.ok) {
        throw new Error(`Error fetching merge requests: ${response.statusText}`);
      }

      // Try different approach to get pipelines for MRs
      console.log('Adding direct pipeline lookup for merge requests...');
      
      // Loop through merge requests to collect pipeline data
      for (let i = 0; i < mergeRequests.length; i++) {
        const mr = mergeRequests[i];
        
        if (!mr.head_pipeline) {
          console.log(`MR ${mr.iid} (${mr.title.substring(0, 20)}...) has no head_pipeline, trying direct lookup`);
          
          try {
            // Try to get pipelines for the MR directly
            const mrPipelinesPath = `/projects/${projectId}/merge_requests/${mr.iid}/pipelines`;
            const mrPipelinesUrl = this.getApiUrl(mrPipelinesPath, '');
            
            const mrPipelinesResponse = await fetch(mrPipelinesUrl, {
              headers: {
                "PRIVATE-TOKEN": this.privateToken,
              },
            });
            
            if (mrPipelinesResponse.ok) {
              const mrPipelines = await mrPipelinesResponse.json();
              console.log(`Found ${mrPipelines.length} pipelines for MR ${mr.iid} via direct API call`);
              
              if (mrPipelines.length > 0) {
                // Add the first pipeline as the head_pipeline
                mergeRequests[i].head_pipeline = mrPipelines[0];
                console.log(`Added pipeline ${mrPipelines[0].id} to MR ${mr.iid}`);
              }
            } else {
              console.log(`Error fetching pipelines for MR ${mr.iid}: ${mrPipelinesResponse.statusText}`);
            }
          } catch (error) {
            console.error(`Error in direct pipeline lookup for MR ${mr.iid}:`, error);
          }
        }
      }
      
      console.log(`Retrieved ${mergeRequests.length} merge requests for project ${projectId}`);
      
      // Log first MR to inspect properties
      if (mergeRequests.length > 0) {
        console.log('First merge request structure:', {
          iid: mergeRequests[0].iid,
          title: mergeRequests[0].title,
          has_head_pipeline: !!mergeRequests[0].head_pipeline,
          pipeline_id: mergeRequests[0].head_pipeline ? mergeRequests[0].head_pipeline.id : 'none',
          source_branch: mergeRequests[0].source_branch,
          web_url: mergeRequests[0].web_url
        });
        
        // Log all MR pipeline info
        console.log('All MR pipeline info:', mergeRequests.map(mr => ({
          iid: mr.iid,
          title: mr.title.substring(0, 30) + (mr.title.length > 30 ? '...' : ''),
          has_pipeline: !!mr.head_pipeline,
          pipeline_id: mr.head_pipeline ? mr.head_pipeline.id : 'none'
        })));
      }
      
      // Log the first MR to see its structure and pipeline data
      if (mergeRequests.length > 0) {
        console.log(`First merge request data for project ${projectId}:`, {
          id: mergeRequests[0].id,
          iid: mergeRequests[0].iid,
          title: mergeRequests[0].title,
          head_pipeline: mergeRequests[0].head_pipeline,
          has_pipeline: !!mergeRequests[0].head_pipeline
        });
      } else {
        console.log(`No merge requests found for project ${projectId}`);
      }
      
      // Log the first MR to see its structure and pipeline data
      if (mergeRequests.length > 0) {
        console.log(`First merge request data for project ${projectId}:`, {
          id: mergeRequests[0].id,
          iid: mergeRequests[0].iid,
          title: mergeRequests[0].title,
          head_pipeline: mergeRequests[0].head_pipeline,
          has_pipeline: !!mergeRequests[0].head_pipeline
        });
      } else {
        console.log(`No merge requests found for project ${projectId}`);
      }
      
      // For each MR, get the head pipeline details and recent commits if available
      const detailedMRs = await Promise.all(
        mergeRequests.map(async mr => {
          // Create an enhanced MR object
          const enhancedMR = {...mr, recent_commits: []};
          
          // Get recent commits for the MR
          try {
            const commits = await this.getMergeRequestCommits(projectId, mr.iid);
            // Add the commits to the MR object (limited to 3 most recent commits)
            enhancedMR.recent_commits = commits.slice(0, 3);
          } catch (error) {
            console.error(`Failed to fetch commits for MR ${mr.iid}:`, error);
          }
          
          // Get pipeline details if available
          console.log(`MR ${mr.iid} (${mr.title}): head_pipeline =`, mr.head_pipeline);
          
          // If we have a head_pipeline object, check if it has necessary properties
          if (mr.head_pipeline && typeof mr.head_pipeline === 'object') {
            // Check if it has an ID, which is required for fetching details
            if (!mr.head_pipeline.id) {
              console.warn(`MR ${mr.iid} has head_pipeline object but missing ID:`, mr.head_pipeline);
              // Add a minimal placeholder to ensure UI shows something
              enhancedMR.head_pipeline = {
                ...mr.head_pipeline,
                id: 'unknown',
                status: 'unknown', 
                web_url: mr.web_url
              };
            } else {
              try {
                // Only fetch details if we have a valid pipeline ID
                console.log(`Fetching pipeline details for MR ${mr.iid}, pipeline ID: ${mr.head_pipeline.id}`);
                const pipelineDetails = await this.getPipelineDetails(projectId, mr.head_pipeline.id);
<<<<<<< HEAD
                
                console.log(`Got pipeline details for MR ${mr.iid}:`, {
                  pipeline_id: pipelineDetails.id,
                  status: pipelineDetails.status,
                  duration: pipelineDetails.duration || 'N/A',
                  web_url: pipelineDetails.web_url
                });
=======
>>>>>>> 46108e12
              
              // Return MR with enhanced pipeline info
              enhancedMR.head_pipeline = {
                ...mr.head_pipeline,
                ...pipelineDetails
              };
              
              // Get failed jobs for the pipeline if it failed
              if (enhancedMR.head_pipeline.status === 'failed' || enhancedMR.head_pipeline.status === 'canceled') {
                try {
                  const jobs = await this.getPipelineJobs(projectId, enhancedMR.head_pipeline.id);
                  
                  // Filter out failed jobs
                  const failedJobs = jobs.filter(job => job.status === 'failed').map(job => ({
                    id: job.id,
                    name: job.name,
                    stage: job.stage,
                    web_url: job.web_url,
                    created_at: job.created_at,
                    started_at: job.started_at,
                    finished_at: job.finished_at,
                    failure_reason: job.failure_reason || 'Unknown'
                  }));
                  
                  enhancedMR.head_pipeline.jobs = jobs;
                  enhancedMR.head_pipeline.failedJobs = failedJobs;
                } catch (jobError) {
                  console.error(`Failed to fetch jobs for pipeline ${enhancedMR.head_pipeline.id}:`, jobError);
                }
              }
            } catch (error) {
              console.error(`Failed to fetch pipeline details for MR ${mr.iid}:`, error);
            }
          }
          
          return enhancedMR;
        })
      );
      
      return detailedMRs;
    } catch (error) {
      console.error(
        `Failed to fetch merge requests for project ${projectId}:`,
        error
      );
      return [];
    }
  }
}<|MERGE_RESOLUTION|>--- conflicted
+++ resolved
@@ -1,737 +1,725 @@
-/**
- * Service to interact with GitLab API
- */
-
-class GitLabApiService {
-  constructor(baseUrl = "https://gitlab.com/api/v4", privateToken = "") {
-    this.baseUrl = baseUrl;
-    this.privateToken = privateToken;
-    this.defaultBranch = 'main'; // Default branch name to use if not specified
-    this.useProxy = this.shouldUseProxy();
-    this.proxyUrl = 'http://localhost:3000/proxy'; // Default, may be overridden by start.js
-  }
-  
-  /**
-   * Determine if we should use the proxy based on the current environment
-   * @returns {boolean} - Whether to use the proxy
-   */
-  shouldUseProxy() {
-    // Check if we're running on localhost (with any port)
-    // Our start.js script uses port 5050 for the HTTP server
-    return window.location.hostname === 'localhost';
-  }
-
-  /**
-   * Set GitLab private token for authentication
-   * @param {string} token - The private token
-   */
-  setPrivateToken(token) {
-    this.privateToken = token;
-  }
-  
-  /**
-   * Get the URL for an API request, using the proxy if needed
-   * @param {string} path - The API path (without the baseUrl)
-   * @param {string} queryParams - The query parameters to append
-   * @returns {string} - The full URL to use for the request
-   */
-  getApiUrl(path, queryParams = '') {
-    if (this.useProxy) {
-      // When using the proxy, we send the full path as a query parameter
-      // The proxy will extract the path and make the request to GitLab
-      return `${this.proxyUrl}?path=${encodeURIComponent(path + queryParams)}`;
-    } else {
-      // Direct API call when not using the proxy
-      return `${this.baseUrl}${path}${queryParams}`;
-    }
-  }
-
-  /**
-   * Fetch all projects under a specific group
-   * @param {string|number} groupId - The GitLab group ID
-   * @returns {Promise<Array>} - List of projects
-   */
-  async getGroupProjects(groupId) {
-    try {
-      const path = `/groups/${groupId}/projects`;
-      const queryParams = '?include_subgroups=true&per_page=100';
-      const url = this.getApiUrl(path, queryParams);
-      
-      console.log(`Fetching group projects from: ${url}`);
-      
-      const response = await fetch(url, {
-        headers: {
-          "PRIVATE-TOKEN": this.privateToken,
-        },
-      });
-
-      if (!response.ok) {
-        throw new Error(`Error fetching projects: ${response.statusText}`);
-      }
-
-      return await response.json();
-    } catch (error) {
-      console.error("Failed to fetch group projects:", error);
-      throw error;
-    }
-  }
-
-  /**
-   * Fetch pipelines for a specific project
-   * @param {string|number} projectId - The GitLab project ID
-   * @param {Object} params - Additional parameters like date range
-   * @returns {Promise<Array>} - List of pipelines
-   */
-  async getProjectPipelines(projectId, params = {}) {
-    const { startDate, endDate, status, ref, per_page } = params;
-
-    let queryParams = '?per_page=' + (per_page || 100);
-    if (startDate) queryParams += `&updated_after=${startDate}`;
-    if (endDate) queryParams += `&updated_before=${endDate}`;
-    if (status) queryParams += `&status=${status}`;
-    if (ref) queryParams += `&ref=${ref}`;
-
-    const path = `/projects/${projectId}/pipelines`;
-    const url = this.getApiUrl(path, queryParams);
-
-    try {
-      const response = await fetch(url, {
-        headers: {
-          "PRIVATE-TOKEN": this.privateToken,
-        },
-      });
-
-      if (!response.ok) {
-        throw new Error(`Error fetching pipelines: ${response.statusText}`);
-      }
-
-      const pipelines = await response.json();
-      console.log(`Pipeline data for project ${projectId} (sample):`, 
-        pipelines.slice(0, 3).map(p => ({
-          id: p.id,
-          status: p.status,
-          duration: p.duration,
-          created_at: p.created_at,
-          updated_at: p.updated_at
-        }))
-      );
-      return pipelines;
-    } catch (error) {
-      console.error(
-        `Failed to fetch pipelines for project ${projectId}:`,
-        error
-      );
-      throw error;
-    }
-  }
-
-  /**
-   * Fetch jobs for a specific pipeline
-   * @param {string|number} projectId - The GitLab project ID
-   * @param {string|number} pipelineId - The pipeline ID
-   * @returns {Promise<Array>} - List of jobs
-   */
-  async getPipelineJobs(projectId, pipelineId) {
-    try {
-      const path = `/projects/${projectId}/pipelines/${pipelineId}/jobs`;
-      const url = this.getApiUrl(path, '');
-      
-      const response = await fetch(url, {
-        headers: {
-          'PRIVATE-TOKEN': this.privateToken
-        }
-      });
-
-      if (!response.ok) {
-        throw new Error(`Error fetching jobs: ${response.statusText}`);
-      }
-
-      return await response.json();
-    } catch (error) {
-      console.error(`Failed to fetch jobs for pipeline ${pipelineId}:`, error);
-      throw error;
-    }
-  }
-
-  /**
-   * Get detailed pipeline information
-   * @param {string|number} projectId - The GitLab project ID
-   * @param {string|number} pipelineId - The pipeline ID
-   * @returns {Promise<Object>} - Pipeline details
-   */
-  async getPipelineDetails(projectId, pipelineId) {
-    try {
-      const path = `/projects/${projectId}/pipelines/${pipelineId}`;
-      const url = this.getApiUrl(path, '');
-      
-      const response = await fetch(url, {
-        headers: {
-          'PRIVATE-TOKEN': this.privateToken
-        }
-      });
-
-      if (!response.ok) {
-        throw new Error(`Error fetching pipeline details: ${response.statusText}`);
-      }
-
-      return await response.json();
-    } catch (error) {
-      console.error(`Failed to fetch details for pipeline ${pipelineId}:`, error);
-      throw error;
-    }
-  }
-
-  /**
-   * Get test reports for a specific project
-   * @param {string|number} projectId - The GitLab project ID
-   * @returns {Promise<Object>} - Test metrics
-   */
-  async getTestReports(projectId) {
-    try {
-      // First check if project has any pipelines
-      const pipelines = await this.getProjectPipelines(projectId, { per_page: 1 });
-      if (!pipelines || pipelines.length === 0) {
-        console.log(`No pipelines found for project ${projectId}, cannot fetch test reports`);
-        return { total: 0, success: 0, failed: 0, skipped: 0, available: false };
-      }
-
-      const path = `/projects/${projectId}/pipelines/latest/test_report`;
-      const url = this.getApiUrl(path, '');
-      
-      const response = await fetch(url, {
-        headers: {
-          "PRIVATE-TOKEN": this.privateToken,
-        },
-      });
-
-      if (!response.ok) {
-        // Test reports might not be enabled for all projects
-        if (response.status === 404 || response.status === 400) {
-          console.log(`Test reports not available for project ${projectId} (status ${response.status})`);
-          return { total: 0, success: 0, failed: 0, skipped: 0, available: false };
-        }
-        throw new Error(`Error fetching test reports: ${response.statusText}`);
-      }
-
-      const data = await response.json();
-      return { ...data, available: true };
-    } catch (error) {
-      console.error(
-        `Failed to fetch test reports for project ${projectId}:`,
-        error
-      );
-      // Return empty metrics in case of error
-      return { total: 0, success: 0, failed: 0, skipped: 0, available: false };
-    }
-  }
-  
-  /**
-   * Get main branch pipeline status
-   * @param {string|number} projectId - The GitLab project ID
-   * @returns {Promise<Object>} - Pipeline status
-   */
-  async getMainBranchPipeline(projectId) {
-    try {
-      // First get the default branch for the project
-      const projectDetails = await this.getProjectDetails(projectId);
-      const defaultBranch = projectDetails.default_branch || this.defaultBranch;
-      
-      // Get the latest pipeline for the default branch
-      const path = `/projects/${projectId}/pipelines`;
-      const queryParams = `?ref=${defaultBranch}&per_page=1`;
-      const url = this.getApiUrl(path, queryParams);
-      
-      const response = await fetch(url, {
-        headers: {
-          "PRIVATE-TOKEN": this.privateToken,
-        },
-      });
-
-      if (!response.ok) {
-        console.log(`Error fetching main branch pipeline for project ${projectId}: ${response.statusText}`);
-        return {
-          status: 'unknown',
-          id: null,
-          web_url: null,
-          created_at: null,
-          updated_at: null,
-          available: false,
-          failedJobs: []
-        };
-      }
-
-      const pipelines = await response.json();
-      
-      if (!pipelines || pipelines.length === 0) {
-        console.log(`No pipelines found for the main branch of project ${projectId}`);
-        return {
-          status: 'unknown',
-          id: null,
-          web_url: null,
-          created_at: null,
-          updated_at: null,
-          available: false,
-          failedJobs: []
-        };
-      }
-      
-      const pipeline = pipelines[0];
-      const pipelineWithData = {...pipeline, available: true, failedJobs: []};
-      
-      // If the pipeline failed, get the failed jobs
-      if (pipeline.status === 'failed' || pipeline.status === 'canceled') {
-        try {
-          const jobs = await this.getPipelineJobs(projectId, pipeline.id);
-          
-          // Filter out failed jobs
-          const failedJobs = jobs.filter(job => job.status === 'failed').map(job => ({
-            id: job.id,
-            name: job.name,
-            stage: job.stage,
-            web_url: job.web_url,
-            created_at: job.created_at,
-            started_at: job.started_at,
-            finished_at: job.finished_at,
-            failure_reason: job.failure_reason || 'Unknown'
-          }));
-          
-          pipelineWithData.failedJobs = failedJobs;
-        } catch (jobError) {
-          console.error(`Failed to fetch jobs for pipeline ${pipeline.id}:`, jobError);
-          // Don't fail if we can't get jobs, just continue with what we have
-        }
-      }
-      
-      return pipelineWithData;
-    } catch (error) {
-      console.error(
-        `Failed to fetch main branch pipeline for project ${projectId}:`,
-        error
-      );
-      return {
-        status: 'unknown',
-        id: null,
-        web_url: null,
-        created_at: null,
-        updated_at: null,
-        available: false,
-        failedJobs: []
-      };
-    }
-  }
-  
-  /**
-   * Get merge request counts for a project
-   * @param {string|number} projectId - The GitLab project ID
-   * @returns {Promise<Object>} - The MR count data
-   */
-  async getMergeRequestCounts(projectId) {
-    try {
-      // Get all open MRs
-      const path = `/projects/${projectId}/merge_requests`;
-      const queryParams = `?state=opened&per_page=100`;
-      const url = this.getApiUrl(path, queryParams);
-      
-      const response = await fetch(url, {
-        headers: {
-          "PRIVATE-TOKEN": this.privateToken,
-        },
-      });
-
-      if (!response.ok) {
-        throw new Error(`Error fetching merge requests: ${response.statusText}`);
-      }
-
-      const mergeRequests = await response.json();
-      
-      // Count draft MRs
-      const draftMRs = mergeRequests.filter(mr => mr.draft || (mr.title && mr.title.toLowerCase().startsWith('draft:')));
-      
-      return {
-        totalOpen: mergeRequests.length,
-        drafts: draftMRs.length
-      };
-    } catch (error) {
-      console.error(`Failed to fetch merge request counts for project ${projectId}:`, error);
-      return {
-        totalOpen: 0,
-        drafts: 0
-      };
-    }
-  }
-  
-  /**
-   * Get commits for a specific merge request
-   * @param {string|number} projectId - The GitLab project ID
-   * @param {string|number} mrIid - The merge request IID
-   * @returns {Promise<Array>} - List of commits
-   */
-  async getMergeRequestCommits(projectId, mrIid) {
-    try {
-      const path = `/projects/${projectId}/merge_requests/${mrIid}/commits`;
-      const url = this.getApiUrl(path, '');
-      
-      const response = await fetch(url, {
-        headers: {
-          "PRIVATE-TOKEN": this.privateToken,
-        },
-      });
-
-      if (!response.ok) {
-        throw new Error(`Error fetching merge request commits: ${response.statusText}`);
-      }
-
-      return await response.json();
-    } catch (error) {
-      console.error(
-        `Failed to fetch commits for MR ${mrIid}:`,
-        error
-      );
-      return [];
-    }
-  }
-  
-  /**
-   * Get project details including default branch
-   * @param {string|number} projectId - The GitLab project ID
-   * @returns {Promise<Object>} - Project details
-   */
-  async getProjectDetails(projectId) {
-    try {
-      const path = `/projects/${projectId}`;
-      const url = this.getApiUrl(path, '');
-      
-      const response = await fetch(url, {
-        headers: {
-          "PRIVATE-TOKEN": this.privateToken,
-        },
-      });
-
-      if (!response.ok) {
-        throw new Error(`Error fetching project details: ${response.statusText}`);
-      }
-
-      return await response.json();
-    } catch (error) {
-      console.error(
-        `Failed to fetch project details for project ${projectId}:`,
-        error
-      );
-      return { default_branch: this.defaultBranch };
-    }
-  }
-  
-  /**
-   * Get code coverage data for a project
-   * @param {string|number} projectId - The GitLab project ID
-   * @returns {Promise<Object>} - Coverage data
-   */
-  async getCodeCoverage(projectId) {
-    try {
-      // First get the default branch for the project
-      const projectDetails = await this.getProjectDetails(projectId);
-      const defaultBranch = projectDetails.default_branch || this.defaultBranch;
-      
-      // Get the latest pipeline for the default branch
-      const pipelines = await this.getProjectPipelines(projectId, { ref: defaultBranch, per_page: 1 });
-      
-      if (!pipelines || pipelines.length === 0) {
-        console.log(`No pipelines found for project ${projectId}, cannot fetch code coverage`);
-        return { coverage: null, available: false };
-      }
-      
-      const pipelineId = pipelines[0].id;
-      
-      // Get pipeline details including coverage
-      const pipelineDetails = await this.getPipelineDetails(projectId, pipelineId);
-      
-      if (pipelineDetails && pipelineDetails.coverage !== undefined) {
-        // Normalize coverage to be a number
-        let coverageValue;
-        try {
-          // Coverage might be a string like "75.5%" or a number like 75.5
-          coverageValue = parseFloat(pipelineDetails.coverage);
-          if (isNaN(coverageValue)) {
-            console.log(`Invalid coverage format for project ${projectId}: ${pipelineDetails.coverage}`);
-            coverageValue = null;
-          }
-        } catch (e) {
-          console.log(`Error parsing coverage for project ${projectId}: ${e.message}`);
-          coverageValue = null;
-        }
-        
-        return { 
-          coverage: coverageValue,
-          pipelineId: pipelineId,
-          pipelineUrl: pipelines[0].web_url,
-          available: coverageValue !== null
-        };
-      } else {
-        console.log(`Code coverage not available for project ${projectId}`);
-        return { 
-          coverage: null, 
-          pipelineId: pipelineId,
-          pipelineUrl: pipelines[0].web_url,
-          available: false 
-        };
-      }
-    } catch (error) {
-      console.error(
-        `Failed to fetch code coverage for project ${projectId}:`,
-        error
-      );
-      return { coverage: null, available: false };
-    }
-  }
-  
-  /**
-   * Get the last N commits for a project
-   * @param {string|number} projectId - The GitLab project ID
-   * @param {number} limit - Number of commits to fetch
-   * @returns {Promise<Array>} - List of commits
-   */
-  async getRecentCommits(projectId, limit = 3) {
-    try {
-      const path = `/projects/${projectId}/repository/commits`;
-      const queryParams = `?per_page=${limit}`;
-      const url = this.getApiUrl(path, queryParams);
-      
-      const response = await fetch(url, {
-        headers: {
-          "PRIVATE-TOKEN": this.privateToken,
-        },
-      });
-
-      if (!response.ok) {
-        throw new Error(`Error fetching commits: ${response.statusText}`);
-      }
-
-      return await response.json();
-    } catch (error) {
-      console.error(
-        `Failed to fetch commits for project ${projectId}:`,
-        error
-      );
-      return [];
-    }
-  }
-  
-  /**
-   * Get merge requests for a project
-   * @param {string|number} projectId - The GitLab project ID
-   * @param {Object} params - Additional parameters
-   * @returns {Promise<Array>} - List of merge requests
-   */
-  async getProjectMergeRequests(projectId, params = {}) {
-    try {
-      const { state = 'opened', scope = 'all', per_page = 10 } = params;
-      
-      // Build query parameters
-      let queryParams = `?state=${state}&scope=${scope}&per_page=${per_page}`;
-      
-      // Add with_merge_status_recheck=true to get the latest pipeline status
-      queryParams += '&with_merge_status_recheck=true';
-      
-      // Add with_labels_details=true to get label details
-      queryParams += '&with_labels_details=true';
-      
-      // Add parameters to include pipeline info (trying both documented parameters)
-      queryParams += '&include_pipeline=true';
-      queryParams += '&with_pipeline_status=true';
-      
-      console.log(`Requesting MRs for project ${projectId} with query params: ${queryParams}`);
-      
-      const path = `/projects/${projectId}/merge_requests`;
-      const url = this.getApiUrl(path, queryParams);
-      
-      const response = await fetch(url, {
-        headers: {
-          "PRIVATE-TOKEN": this.privateToken,
-        },
-      });
-
-      if (!response.ok) {
-        throw new Error(`Error fetching merge requests: ${response.statusText}`);
-      }
-
-      // Try different approach to get pipelines for MRs
-      console.log('Adding direct pipeline lookup for merge requests...');
-      
-      // Loop through merge requests to collect pipeline data
-      for (let i = 0; i < mergeRequests.length; i++) {
-        const mr = mergeRequests[i];
-        
-        if (!mr.head_pipeline) {
-          console.log(`MR ${mr.iid} (${mr.title.substring(0, 20)}...) has no head_pipeline, trying direct lookup`);
-          
-          try {
-            // Try to get pipelines for the MR directly
-            const mrPipelinesPath = `/projects/${projectId}/merge_requests/${mr.iid}/pipelines`;
-            const mrPipelinesUrl = this.getApiUrl(mrPipelinesPath, '');
-            
-            const mrPipelinesResponse = await fetch(mrPipelinesUrl, {
-              headers: {
-                "PRIVATE-TOKEN": this.privateToken,
-              },
-            });
-            
-            if (mrPipelinesResponse.ok) {
-              const mrPipelines = await mrPipelinesResponse.json();
-              console.log(`Found ${mrPipelines.length} pipelines for MR ${mr.iid} via direct API call`);
-              
-              if (mrPipelines.length > 0) {
-                // Add the first pipeline as the head_pipeline
-                mergeRequests[i].head_pipeline = mrPipelines[0];
-                console.log(`Added pipeline ${mrPipelines[0].id} to MR ${mr.iid}`);
-              }
-            } else {
-              console.log(`Error fetching pipelines for MR ${mr.iid}: ${mrPipelinesResponse.statusText}`);
-            }
-          } catch (error) {
-            console.error(`Error in direct pipeline lookup for MR ${mr.iid}:`, error);
-          }
-        }
-      }
-      
-      console.log(`Retrieved ${mergeRequests.length} merge requests for project ${projectId}`);
-      
-      // Log first MR to inspect properties
-      if (mergeRequests.length > 0) {
-        console.log('First merge request structure:', {
-          iid: mergeRequests[0].iid,
-          title: mergeRequests[0].title,
-          has_head_pipeline: !!mergeRequests[0].head_pipeline,
-          pipeline_id: mergeRequests[0].head_pipeline ? mergeRequests[0].head_pipeline.id : 'none',
-          source_branch: mergeRequests[0].source_branch,
-          web_url: mergeRequests[0].web_url
-        });
-        
-        // Log all MR pipeline info
-        console.log('All MR pipeline info:', mergeRequests.map(mr => ({
-          iid: mr.iid,
-          title: mr.title.substring(0, 30) + (mr.title.length > 30 ? '...' : ''),
-          has_pipeline: !!mr.head_pipeline,
-          pipeline_id: mr.head_pipeline ? mr.head_pipeline.id : 'none'
-        })));
-      }
-      
-      // Log the first MR to see its structure and pipeline data
-      if (mergeRequests.length > 0) {
-        console.log(`First merge request data for project ${projectId}:`, {
-          id: mergeRequests[0].id,
-          iid: mergeRequests[0].iid,
-          title: mergeRequests[0].title,
-          head_pipeline: mergeRequests[0].head_pipeline,
-          has_pipeline: !!mergeRequests[0].head_pipeline
-        });
-      } else {
-        console.log(`No merge requests found for project ${projectId}`);
-      }
-      
-      // Log the first MR to see its structure and pipeline data
-      if (mergeRequests.length > 0) {
-        console.log(`First merge request data for project ${projectId}:`, {
-          id: mergeRequests[0].id,
-          iid: mergeRequests[0].iid,
-          title: mergeRequests[0].title,
-          head_pipeline: mergeRequests[0].head_pipeline,
-          has_pipeline: !!mergeRequests[0].head_pipeline
-        });
-      } else {
-        console.log(`No merge requests found for project ${projectId}`);
-      }
-      
-      // For each MR, get the head pipeline details and recent commits if available
-      const detailedMRs = await Promise.all(
-        mergeRequests.map(async mr => {
-          // Create an enhanced MR object
-          const enhancedMR = {...mr, recent_commits: []};
-          
-          // Get recent commits for the MR
-          try {
-            const commits = await this.getMergeRequestCommits(projectId, mr.iid);
-            // Add the commits to the MR object (limited to 3 most recent commits)
-            enhancedMR.recent_commits = commits.slice(0, 3);
-          } catch (error) {
-            console.error(`Failed to fetch commits for MR ${mr.iid}:`, error);
-          }
-          
-          // Get pipeline details if available
-          console.log(`MR ${mr.iid} (${mr.title}): head_pipeline =`, mr.head_pipeline);
-          
-          // If we have a head_pipeline object, check if it has necessary properties
-          if (mr.head_pipeline && typeof mr.head_pipeline === 'object') {
-            // Check if it has an ID, which is required for fetching details
-            if (!mr.head_pipeline.id) {
-              console.warn(`MR ${mr.iid} has head_pipeline object but missing ID:`, mr.head_pipeline);
-              // Add a minimal placeholder to ensure UI shows something
-              enhancedMR.head_pipeline = {
-                ...mr.head_pipeline,
-                id: 'unknown',
-                status: 'unknown', 
-                web_url: mr.web_url
-              };
-            } else {
-              try {
-                // Only fetch details if we have a valid pipeline ID
-                console.log(`Fetching pipeline details for MR ${mr.iid}, pipeline ID: ${mr.head_pipeline.id}`);
-                const pipelineDetails = await this.getPipelineDetails(projectId, mr.head_pipeline.id);
-<<<<<<< HEAD
-                
-                console.log(`Got pipeline details for MR ${mr.iid}:`, {
-                  pipeline_id: pipelineDetails.id,
-                  status: pipelineDetails.status,
-                  duration: pipelineDetails.duration || 'N/A',
-                  web_url: pipelineDetails.web_url
-                });
-=======
->>>>>>> 46108e12
-              
-              // Return MR with enhanced pipeline info
-              enhancedMR.head_pipeline = {
-                ...mr.head_pipeline,
-                ...pipelineDetails
-              };
-              
-              // Get failed jobs for the pipeline if it failed
-              if (enhancedMR.head_pipeline.status === 'failed' || enhancedMR.head_pipeline.status === 'canceled') {
-                try {
-                  const jobs = await this.getPipelineJobs(projectId, enhancedMR.head_pipeline.id);
-                  
-                  // Filter out failed jobs
-                  const failedJobs = jobs.filter(job => job.status === 'failed').map(job => ({
-                    id: job.id,
-                    name: job.name,
-                    stage: job.stage,
-                    web_url: job.web_url,
-                    created_at: job.created_at,
-                    started_at: job.started_at,
-                    finished_at: job.finished_at,
-                    failure_reason: job.failure_reason || 'Unknown'
-                  }));
-                  
-                  enhancedMR.head_pipeline.jobs = jobs;
-                  enhancedMR.head_pipeline.failedJobs = failedJobs;
-                } catch (jobError) {
-                  console.error(`Failed to fetch jobs for pipeline ${enhancedMR.head_pipeline.id}:`, jobError);
-                }
-              }
-            } catch (error) {
-              console.error(`Failed to fetch pipeline details for MR ${mr.iid}:`, error);
-            }
-          }
-          
-          return enhancedMR;
-        })
-      );
-      
-      return detailedMRs;
-    } catch (error) {
-      console.error(
-        `Failed to fetch merge requests for project ${projectId}:`,
-        error
-      );
-      return [];
-    }
-  }
+/**
+ * Service to interact with GitLab API
+ */
+
+class GitLabApiService {
+  constructor(baseUrl = "https://gitlab.com/api/v4", privateToken = "") {
+    this.baseUrl = baseUrl;
+    this.privateToken = privateToken;
+    this.defaultBranch = 'main'; // Default branch name to use if not specified
+    this.useProxy = this.shouldUseProxy();
+    this.proxyUrl = 'http://localhost:3000/proxy'; // Default, may be overridden by start.js
+  }
+  
+  /**
+   * Determine if we should use the proxy based on the current environment
+   * @returns {boolean} - Whether to use the proxy
+   */
+  shouldUseProxy() {
+    // Check if we're running on localhost (with any port)
+    // Our start.js script uses port 5050 for the HTTP server
+    return window.location.hostname === 'localhost';
+  }
+
+  /**
+   * Set GitLab private token for authentication
+   * @param {string} token - The private token
+   */
+  setPrivateToken(token) {
+    this.privateToken = token;
+  }
+  
+  /**
+   * Get the URL for an API request, using the proxy if needed
+   * @param {string} path - The API path (without the baseUrl)
+   * @param {string} queryParams - The query parameters to append
+   * @returns {string} - The full URL to use for the request
+   */
+  getApiUrl(path, queryParams = '') {
+    if (this.useProxy) {
+      // When using the proxy, we send the full path as a query parameter
+      // The proxy will extract the path and make the request to GitLab
+      return `${this.proxyUrl}?path=${encodeURIComponent(path + queryParams)}`;
+    } else {
+      // Direct API call when not using the proxy
+      return `${this.baseUrl}${path}${queryParams}`;
+    }
+  }
+
+  /**
+   * Fetch all projects under a specific group
+   * @param {string|number} groupId - The GitLab group ID
+   * @returns {Promise<Array>} - List of projects
+   */
+  async getGroupProjects(groupId) {
+    try {
+      const path = `/groups/${groupId}/projects`;
+      const queryParams = '?include_subgroups=true&per_page=100';
+      const url = this.getApiUrl(path, queryParams);
+      
+      console.log(`Fetching group projects from: ${url}`);
+      
+      const response = await fetch(url, {
+        headers: {
+          "PRIVATE-TOKEN": this.privateToken,
+        },
+      });
+
+      if (!response.ok) {
+        throw new Error(`Error fetching projects: ${response.statusText}`);
+      }
+
+      return await response.json();
+    } catch (error) {
+      console.error("Failed to fetch group projects:", error);
+      throw error;
+    }
+  }
+
+  /**
+   * Fetch pipelines for a specific project
+   * @param {string|number} projectId - The GitLab project ID
+   * @param {Object} params - Additional parameters like date range
+   * @returns {Promise<Array>} - List of pipelines
+   */
+  async getProjectPipelines(projectId, params = {}) {
+    const { startDate, endDate, status, ref, per_page } = params;
+
+    let queryParams = '?per_page=' + (per_page || 100);
+    if (startDate) queryParams += `&updated_after=${startDate}`;
+    if (endDate) queryParams += `&updated_before=${endDate}`;
+    if (status) queryParams += `&status=${status}`;
+    if (ref) queryParams += `&ref=${ref}`;
+
+    const path = `/projects/${projectId}/pipelines`;
+    const url = this.getApiUrl(path, queryParams);
+
+    try {
+      const response = await fetch(url, {
+        headers: {
+          "PRIVATE-TOKEN": this.privateToken,
+        },
+      });
+
+      if (!response.ok) {
+        throw new Error(`Error fetching pipelines: ${response.statusText}`);
+      }
+
+      const pipelines = await response.json();
+      console.log(`Pipeline data for project ${projectId} (sample):`, 
+        pipelines.slice(0, 3).map(p => ({
+          id: p.id,
+          status: p.status,
+          duration: p.duration,
+          created_at: p.created_at,
+          updated_at: p.updated_at
+        }))
+      );
+      return pipelines;
+    } catch (error) {
+      console.error(
+        `Failed to fetch pipelines for project ${projectId}:`,
+        error
+      );
+      throw error;
+    }
+  }
+
+  /**
+   * Fetch jobs for a specific pipeline
+   * @param {string|number} projectId - The GitLab project ID
+   * @param {string|number} pipelineId - The pipeline ID
+   * @returns {Promise<Array>} - List of jobs
+   */
+  async getPipelineJobs(projectId, pipelineId) {
+    try {
+      const path = `/projects/${projectId}/pipelines/${pipelineId}/jobs`;
+      const url = this.getApiUrl(path, '');
+      
+      const response = await fetch(url, {
+        headers: {
+          'PRIVATE-TOKEN': this.privateToken
+        }
+      });
+
+      if (!response.ok) {
+        throw new Error(`Error fetching jobs: ${response.statusText}`);
+      }
+
+      return await response.json();
+    } catch (error) {
+      console.error(`Failed to fetch jobs for pipeline ${pipelineId}:`, error);
+      throw error;
+    }
+  }
+
+  /**
+   * Get detailed pipeline information
+   * @param {string|number} projectId - The GitLab project ID
+   * @param {string|number} pipelineId - The pipeline ID
+   * @returns {Promise<Object>} - Pipeline details
+   */
+  async getPipelineDetails(projectId, pipelineId) {
+    try {
+      const path = `/projects/${projectId}/pipelines/${pipelineId}`;
+      const url = this.getApiUrl(path, '');
+      
+      const response = await fetch(url, {
+        headers: {
+          'PRIVATE-TOKEN': this.privateToken
+        }
+      });
+
+      if (!response.ok) {
+        throw new Error(`Error fetching pipeline details: ${response.statusText}`);
+      }
+
+      return await response.json();
+    } catch (error) {
+      console.error(`Failed to fetch details for pipeline ${pipelineId}:`, error);
+      throw error;
+    }
+  }
+
+  /**
+   * Get test reports for a specific project
+   * @param {string|number} projectId - The GitLab project ID
+   * @returns {Promise<Object>} - Test metrics
+   */
+  async getTestReports(projectId) {
+    try {
+      // First check if project has any pipelines
+      const pipelines = await this.getProjectPipelines(projectId, { per_page: 1 });
+      if (!pipelines || pipelines.length === 0) {
+        console.log(`No pipelines found for project ${projectId}, cannot fetch test reports`);
+        return { total: 0, success: 0, failed: 0, skipped: 0, available: false };
+      }
+
+      const path = `/projects/${projectId}/pipelines/latest/test_report`;
+      const url = this.getApiUrl(path, '');
+      
+      const response = await fetch(url, {
+        headers: {
+          "PRIVATE-TOKEN": this.privateToken,
+        },
+      });
+
+      if (!response.ok) {
+        // Test reports might not be enabled for all projects
+        if (response.status === 404 || response.status === 400) {
+          console.log(`Test reports not available for project ${projectId} (status ${response.status})`);
+          return { total: 0, success: 0, failed: 0, skipped: 0, available: false };
+        }
+        throw new Error(`Error fetching test reports: ${response.statusText}`);
+      }
+
+      const data = await response.json();
+      return { ...data, available: true };
+    } catch (error) {
+      console.error(
+        `Failed to fetch test reports for project ${projectId}:`,
+        error
+      );
+      // Return empty metrics in case of error
+      return { total: 0, success: 0, failed: 0, skipped: 0, available: false };
+    }
+  }
+  
+  /**
+   * Get main branch pipeline status
+   * @param {string|number} projectId - The GitLab project ID
+   * @returns {Promise<Object>} - Pipeline status
+   */
+  async getMainBranchPipeline(projectId) {
+    try {
+      // First get the default branch for the project
+      const projectDetails = await this.getProjectDetails(projectId);
+      const defaultBranch = projectDetails.default_branch || this.defaultBranch;
+      
+      // Get the latest pipeline for the default branch
+      const path = `/projects/${projectId}/pipelines`;
+      const queryParams = `?ref=${defaultBranch}&per_page=1`;
+      const url = this.getApiUrl(path, queryParams);
+      
+      const response = await fetch(url, {
+        headers: {
+          "PRIVATE-TOKEN": this.privateToken,
+        },
+      });
+
+      if (!response.ok) {
+        console.log(`Error fetching main branch pipeline for project ${projectId}: ${response.statusText}`);
+        return {
+          status: 'unknown',
+          id: null,
+          web_url: null,
+          created_at: null,
+          updated_at: null,
+          available: false,
+          failedJobs: []
+        };
+      }
+
+      const pipelines = await response.json();
+      
+      if (!pipelines || pipelines.length === 0) {
+        console.log(`No pipelines found for the main branch of project ${projectId}`);
+        return {
+          status: 'unknown',
+          id: null,
+          web_url: null,
+          created_at: null,
+          updated_at: null,
+          available: false,
+          failedJobs: []
+        };
+      }
+      
+      const pipeline = pipelines[0];
+      const pipelineWithData = {...pipeline, available: true, failedJobs: []};
+      
+      // If the pipeline failed, get the failed jobs
+      if (pipeline.status === 'failed' || pipeline.status === 'canceled') {
+        try {
+          const jobs = await this.getPipelineJobs(projectId, pipeline.id);
+          
+          // Filter out failed jobs
+          const failedJobs = jobs.filter(job => job.status === 'failed').map(job => ({
+            id: job.id,
+            name: job.name,
+            stage: job.stage,
+            web_url: job.web_url,
+            created_at: job.created_at,
+            started_at: job.started_at,
+            finished_at: job.finished_at,
+            failure_reason: job.failure_reason || 'Unknown'
+          }));
+          
+          pipelineWithData.failedJobs = failedJobs;
+        } catch (jobError) {
+          console.error(`Failed to fetch jobs for pipeline ${pipeline.id}:`, jobError);
+          // Don't fail if we can't get jobs, just continue with what we have
+        }
+      }
+      
+      return pipelineWithData;
+    } catch (error) {
+      console.error(
+        `Failed to fetch main branch pipeline for project ${projectId}:`,
+        error
+      );
+      return {
+        status: 'unknown',
+        id: null,
+        web_url: null,
+        created_at: null,
+        updated_at: null,
+        available: false,
+        failedJobs: []
+      };
+    }
+  }
+  
+  /**
+   * Get merge request counts for a project
+   * @param {string|number} projectId - The GitLab project ID
+   * @returns {Promise<Object>} - The MR count data
+   */
+  async getMergeRequestCounts(projectId) {
+    try {
+      // Get all open MRs
+      const path = `/projects/${projectId}/merge_requests`;
+      const queryParams = `?state=opened&per_page=100`;
+      const url = this.getApiUrl(path, queryParams);
+      
+      const response = await fetch(url, {
+        headers: {
+          "PRIVATE-TOKEN": this.privateToken,
+        },
+      });
+
+      if (!response.ok) {
+        throw new Error(`Error fetching merge requests: ${response.statusText}`);
+      }
+
+      const mergeRequests = await response.json();
+      
+      // Count draft MRs
+      const draftMRs = mergeRequests.filter(mr => mr.draft || (mr.title && mr.title.toLowerCase().startsWith('draft:')));
+      
+      return {
+        totalOpen: mergeRequests.length,
+        drafts: draftMRs.length
+      };
+    } catch (error) {
+      console.error(`Failed to fetch merge request counts for project ${projectId}:`, error);
+      return {
+        totalOpen: 0,
+        drafts: 0
+      };
+    }
+  }
+  
+  /**
+   * Get commits for a specific merge request
+   * @param {string|number} projectId - The GitLab project ID
+   * @param {string|number} mrIid - The merge request IID
+   * @returns {Promise<Array>} - List of commits
+   */
+  async getMergeRequestCommits(projectId, mrIid) {
+    try {
+      const path = `/projects/${projectId}/merge_requests/${mrIid}/commits`;
+      const url = this.getApiUrl(path, '');
+      
+      const response = await fetch(url, {
+        headers: {
+          "PRIVATE-TOKEN": this.privateToken,
+        },
+      });
+
+      if (!response.ok) {
+        throw new Error(`Error fetching merge request commits: ${response.statusText}`);
+      }
+
+      return await response.json();
+    } catch (error) {
+      console.error(
+        `Failed to fetch commits for MR ${mrIid}:`,
+        error
+      );
+      return [];
+    }
+  }
+  
+  /**
+   * Get project details including default branch
+   * @param {string|number} projectId - The GitLab project ID
+   * @returns {Promise<Object>} - Project details
+   */
+  async getProjectDetails(projectId) {
+    try {
+      const path = `/projects/${projectId}`;
+      const url = this.getApiUrl(path, '');
+      
+      const response = await fetch(url, {
+        headers: {
+          "PRIVATE-TOKEN": this.privateToken,
+        },
+      });
+
+      if (!response.ok) {
+        throw new Error(`Error fetching project details: ${response.statusText}`);
+      }
+
+      return await response.json();
+    } catch (error) {
+      console.error(
+        `Failed to fetch project details for project ${projectId}:`,
+        error
+      );
+      return { default_branch: this.defaultBranch };
+    }
+  }
+  
+  /**
+   * Get code coverage data for a project
+   * @param {string|number} projectId - The GitLab project ID
+   * @returns {Promise<Object>} - Coverage data
+   */
+  async getCodeCoverage(projectId) {
+    try {
+      // First get the default branch for the project
+      const projectDetails = await this.getProjectDetails(projectId);
+      const defaultBranch = projectDetails.default_branch || this.defaultBranch;
+      
+      // Get the latest pipeline for the default branch
+      const pipelines = await this.getProjectPipelines(projectId, { ref: defaultBranch, per_page: 1 });
+      
+      if (!pipelines || pipelines.length === 0) {
+        console.log(`No pipelines found for project ${projectId}, cannot fetch code coverage`);
+        return { coverage: null, available: false };
+      }
+      
+      const pipelineId = pipelines[0].id;
+      
+      // Get pipeline details including coverage
+      const pipelineDetails = await this.getPipelineDetails(projectId, pipelineId);
+      
+      if (pipelineDetails && pipelineDetails.coverage !== undefined) {
+        // Normalize coverage to be a number
+        let coverageValue;
+        try {
+          // Coverage might be a string like "75.5%" or a number like 75.5
+          coverageValue = parseFloat(pipelineDetails.coverage);
+          if (isNaN(coverageValue)) {
+            console.log(`Invalid coverage format for project ${projectId}: ${pipelineDetails.coverage}`);
+            coverageValue = null;
+          }
+        } catch (e) {
+          console.log(`Error parsing coverage for project ${projectId}: ${e.message}`);
+          coverageValue = null;
+        }
+        
+        return { 
+          coverage: coverageValue,
+          pipelineId: pipelineId,
+          pipelineUrl: pipelines[0].web_url,
+          available: coverageValue !== null
+        };
+      } else {
+        console.log(`Code coverage not available for project ${projectId}`);
+        return { 
+          coverage: null, 
+          pipelineId: pipelineId,
+          pipelineUrl: pipelines[0].web_url,
+          available: false 
+        };
+      }
+    } catch (error) {
+      console.error(
+        `Failed to fetch code coverage for project ${projectId}:`,
+        error
+      );
+      return { coverage: null, available: false };
+    }
+  }
+  
+  /**
+   * Get the last N commits for a project
+   * @param {string|number} projectId - The GitLab project ID
+   * @param {number} limit - Number of commits to fetch
+   * @returns {Promise<Array>} - List of commits
+   */
+  async getRecentCommits(projectId, limit = 3) {
+    try {
+      const path = `/projects/${projectId}/repository/commits`;
+      const queryParams = `?per_page=${limit}`;
+      const url = this.getApiUrl(path, queryParams);
+      
+      const response = await fetch(url, {
+        headers: {
+          "PRIVATE-TOKEN": this.privateToken,
+        },
+      });
+
+      if (!response.ok) {
+        throw new Error(`Error fetching commits: ${response.statusText}`);
+      }
+
+      return await response.json();
+    } catch (error) {
+      console.error(
+        `Failed to fetch commits for project ${projectId}:`,
+        error
+      );
+      return [];
+    }
+  }
+  
+  /**
+   * Get merge requests for a project
+   * @param {string|number} projectId - The GitLab project ID
+   * @param {Object} params - Additional parameters
+   * @returns {Promise<Array>} - List of merge requests
+   */
+  async getProjectMergeRequests(projectId, params = {}) {
+    try {
+      const { state = 'opened', scope = 'all', per_page = 10 } = params;
+      
+      // Build query parameters
+      let queryParams = `?state=${state}&scope=${scope}&per_page=${per_page}`;
+      
+      // Add with_merge_status_recheck=true to get the latest pipeline status
+      queryParams += '&with_merge_status_recheck=true';
+      
+      // Add with_labels_details=true to get label details
+      queryParams += '&with_labels_details=true';
+      
+      // Add parameters to include pipeline info (trying both documented parameters)
+      // Add parameters to include pipeline info (trying both documented parameters)
+      queryParams += '&include_pipeline=true';
+      queryParams += '&with_pipeline_status=true';
+      
+      console.log(`Requesting MRs for project ${projectId} with query params: ${queryParams}`);
+      queryParams += '&with_pipeline_status=true';
+      
+      console.log(`Requesting MRs for project ${projectId} with query params: ${queryParams}`);
+      
+      const path = `/projects/${projectId}/merge_requests`;
+      const url = this.getApiUrl(path, queryParams);
+      
+      const response = await fetch(url, {
+        headers: {
+          "PRIVATE-TOKEN": this.privateToken,
+        },
+      });
+
+      if (!response.ok) {
+        throw new Error(`Error fetching merge requests: ${response.statusText}`);
+      }
+
+      // Try different approach to get pipelines for MRs
+      console.log('Adding direct pipeline lookup for merge requests...');
+      
+      // Loop through merge requests to collect pipeline data
+      for (let i = 0; i < mergeRequests.length; i++) {
+        const mr = mergeRequests[i];
+        
+        if (!mr.head_pipeline) {
+          console.log(`MR ${mr.iid} (${mr.title.substring(0, 20)}...) has no head_pipeline, trying direct lookup`);
+          
+          try {
+            // Try to get pipelines for the MR directly
+            const mrPipelinesPath = `/projects/${projectId}/merge_requests/${mr.iid}/pipelines`;
+            const mrPipelinesUrl = this.getApiUrl(mrPipelinesPath, '');
+            
+            const mrPipelinesResponse = await fetch(mrPipelinesUrl, {
+              headers: {
+                "PRIVATE-TOKEN": this.privateToken,
+              },
+            });
+            
+            if (mrPipelinesResponse.ok) {
+              const mrPipelines = await mrPipelinesResponse.json();
+              console.log(`Found ${mrPipelines.length} pipelines for MR ${mr.iid} via direct API call`);
+              
+              if (mrPipelines.length > 0) {
+                // Add the first pipeline as the head_pipeline
+                mergeRequests[i].head_pipeline = mrPipelines[0];
+                console.log(`Added pipeline ${mrPipelines[0].id} to MR ${mr.iid}`);
+              }
+            } else {
+              console.log(`Error fetching pipelines for MR ${mr.iid}: ${mrPipelinesResponse.statusText}`);
+            }
+          } catch (error) {
+            console.error(`Error in direct pipeline lookup for MR ${mr.iid}:`, error);
+          }
+        }
+      }
+      
+      console.log(`Retrieved ${mergeRequests.length} merge requests for project ${projectId}`);
+      
+      // Log first MR to inspect properties
+      if (mergeRequests.length > 0) {
+        console.log('First merge request structure:', {
+          iid: mergeRequests[0].iid,
+          title: mergeRequests[0].title,
+          has_head_pipeline: !!mergeRequests[0].head_pipeline,
+          pipeline_id: mergeRequests[0].head_pipeline ? mergeRequests[0].head_pipeline.id : 'none',
+          source_branch: mergeRequests[0].source_branch,
+          web_url: mergeRequests[0].web_url
+        });
+        
+        // Log all MR pipeline info
+        console.log('All MR pipeline info:', mergeRequests.map(mr => ({
+          iid: mr.iid,
+          title: mr.title.substring(0, 30) + (mr.title.length > 30 ? '...' : ''),
+          has_pipeline: !!mr.head_pipeline,
+          pipeline_id: mr.head_pipeline ? mr.head_pipeline.id : 'none'
+        })));
+      }
+      
+      // Log the first MR to see its structure and pipeline data
+      if (mergeRequests.length > 0) {
+        console.log(`First merge request data for project ${projectId}:`, {
+          id: mergeRequests[0].id,
+          iid: mergeRequests[0].iid,
+          title: mergeRequests[0].title,
+          head_pipeline: mergeRequests[0].head_pipeline,
+          has_pipeline: !!mergeRequests[0].head_pipeline
+        });
+      } else {
+        console.log(`No merge requests found for project ${projectId}`);
+      }
+      
+      // For each MR, get the head pipeline details and recent commits if available
+      const detailedMRs = await Promise.all(
+        mergeRequests.map(async mr => {
+          // Create an enhanced MR object
+          const enhancedMR = {...mr, recent_commits: []};
+          
+          // Get recent commits for the MR
+          try {
+            const commits = await this.getMergeRequestCommits(projectId, mr.iid);
+            // Add the commits to the MR object (limited to 3 most recent commits)
+            enhancedMR.recent_commits = commits.slice(0, 3);
+          } catch (error) {
+            console.error(`Failed to fetch commits for MR ${mr.iid}:`, error);
+          }
+          
+          // Get pipeline details if available
+          console.log(`MR ${mr.iid} (${mr.title}): head_pipeline =`, mr.head_pipeline);
+          
+          // If we have a head_pipeline object, check if it has necessary properties
+          if (mr.head_pipeline && typeof mr.head_pipeline === 'object') {
+            // Check if it has an ID, which is required for fetching details
+            if (!mr.head_pipeline.id) {
+              console.warn(`MR ${mr.iid} has head_pipeline object but missing ID:`, mr.head_pipeline);
+              // Add a minimal placeholder to ensure UI shows something
+              enhancedMR.head_pipeline = {
+                ...mr.head_pipeline,
+                id: 'unknown',
+                status: 'unknown', 
+                web_url: mr.web_url
+              };
+            } else {
+              try {
+                // Only fetch details if we have a valid pipeline ID
+                console.log(`Fetching pipeline details for MR ${mr.iid}, pipeline ID: ${mr.head_pipeline.id}`);
+                const pipelineDetails = await this.getPipelineDetails(projectId, mr.head_pipeline.id);
+                
+                console.log(`Got pipeline details for MR ${mr.iid}:`, {
+                  pipeline_id: pipelineDetails.id,
+                  status: pipelineDetails.status,
+                  duration: pipelineDetails.duration || 'N/A',
+                  web_url: pipelineDetails.web_url
+                });
+              
+              // Return MR with enhanced pipeline info
+              enhancedMR.head_pipeline = {
+                ...mr.head_pipeline,
+                ...pipelineDetails
+              };
+              
+              // Get failed jobs for the pipeline if it failed
+              if (enhancedMR.head_pipeline.status === 'failed' || enhancedMR.head_pipeline.status === 'canceled') {
+                try {
+                  const jobs = await this.getPipelineJobs(projectId, enhancedMR.head_pipeline.id);
+                  
+                  // Filter out failed jobs
+                  const failedJobs = jobs.filter(job => job.status === 'failed').map(job => ({
+                    id: job.id,
+                    name: job.name,
+                    stage: job.stage,
+                    web_url: job.web_url,
+                    created_at: job.created_at,
+                    started_at: job.started_at,
+                    finished_at: job.finished_at,
+                    failure_reason: job.failure_reason || 'Unknown'
+                  }));
+                  
+                  enhancedMR.head_pipeline.jobs = jobs;
+                  enhancedMR.head_pipeline.failedJobs = failedJobs;
+                } catch (jobError) {
+                  console.error(`Failed to fetch jobs for pipeline ${enhancedMR.head_pipeline.id}:`, jobError);
+                }
+              }
+            } catch (error) {
+              console.error(`Failed to fetch pipeline details for MR ${mr.iid}:`, error);
+            }
+          }
+          
+          return enhancedMR;
+        })
+      );
+      
+      return detailedMRs;
+    } catch (error) {
+      console.error(
+        `Failed to fetch merge requests for project ${projectId}:`,
+        error
+      );
+      return [];
+    }
+  }
 }